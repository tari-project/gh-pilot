---
name: Build docker image

'on':
  push:
    paths-ignore:
      - '**/*.md'
    branches:
      - 'main'
      - 'build*'
    tags:
      - 'v[0-9]+.[0-9]+.[0-9]*'

env:
  SREGISTRY: quay.io
<<<<<<< HEAD
  SREPOSITORY_DEFAULT: tarilabs
=======
  SREPOSITORY_DEFAULT: tari-project
>>>>>>> 0e34804e
  SIMAGE_NAME: gh-pilot

concurrency:
  group: ${{ github.workflow }}-${{ github.ref }}
  cancel-in-progress: true

jobs:
  docker_build:
    runs-on: ubuntu-latest

    permissions:
      packages: write
      contents: read

    steps:
      - name: Checkout
        uses: actions/checkout@v3

      - name: Set up QEMU
        uses: docker/setup-qemu-action@v2

      - name: Set up Docker Buildx
        uses: docker/setup-buildx-action@v2

      - name: Envs setup
        id: envs_setup
        shell: bash
        run: |
          SREPOSITORY=${{ vars.SREPOSITORY_FROM_REPO }}
          echo "SREPOSITORY=${SREPOSITORY:-${{ env.SREPOSITORY_DEFAULT }}}" >> $GITHUB_ENV

      - name: Extract metadata (tags, labels) for Docker
        id: meta
        uses: docker/metadata-action@v4
        with:
          images: |
            ghcr.io/${{ github.repository }}
            ${{ env.SREGISTRY }}/${{ env.SREPOSITORY }}/${{ env.SIMAGE_NAME }}
            # name/${{ env.SIMAGE_NAME }}
          flavor: latest=true
          tags: |
            type=schedule
            type=ref,event=branch
            type=ref,event=pr
            type=semver,pattern={{version}}
            type=semver,pattern={{major}}.{{minor}}
            type=sha

      - name: Login to GitHub Container Registry
        uses: docker/login-action@v2
        with:
          registry: ghcr.io
          username: ${{ github.repository_owner }}
          #username: ${{ github.actor }}
          password: ${{ secrets.GITHUB_TOKEN }}

      - name: Login to ${{ env.SREGISTRY }}
        uses: docker/login-action@v2
        with:
          registry: ${{ env.SREGISTRY }}
          username: ${{ secrets.SDOCKER_USERNAME }}
          password: ${{ secrets.SDOCKER_TOKEN }}

      - name: Build and push
        uses: docker/build-push-action@v4
        with:
          context: .
          file: Dockerfile.dual
          platforms: linux/amd64,linux/arm64
          push: true
          provenance: false
          cache-from: type=gha
          cache-to: type=gha,mode=max
          tags: ${{ steps.meta.outputs.tags }}
          labels: ${{ steps.meta.outputs.labels }}<|MERGE_RESOLUTION|>--- conflicted
+++ resolved
@@ -12,13 +12,11 @@
       - 'v[0-9]+.[0-9]+.[0-9]*'
 
 env:
-  SREGISTRY: quay.io
-<<<<<<< HEAD
+  # Secondary Container Registory Defaults
+  # Can be override as repo envs/vars
+  SREGISTRY_DEFAULT: quay.io
   SREPOSITORY_DEFAULT: tarilabs
-=======
-  SREPOSITORY_DEFAULT: tari-project
->>>>>>> 0e34804e
-  SIMAGE_NAME: gh-pilot
+  SIMAGE_NAME_DEFAULT: gh-pilot
 
 concurrency:
   group: ${{ github.workflow }}-${{ github.ref }}
@@ -46,8 +44,12 @@
         id: envs_setup
         shell: bash
         run: |
-          SREPOSITORY=${{ vars.SREPOSITORY_FROM_REPO }}
+          SREGISTRY=${{ vars.SREGISTRY }}
+          echo "SREGISTRY=${SREGISTRY:-${{ env.SREGISTRY_DEFAULT }}}" >> $GITHUB_ENV
+          SREPOSITORY=${{ vars.SREPOSITORY }}
           echo "SREPOSITORY=${SREPOSITORY:-${{ env.SREPOSITORY_DEFAULT }}}" >> $GITHUB_ENV
+          SIMAGE_NAME=${{ vars.SIMAGE_NAME }}
+          echo "SIMAGE_NAME=${SIMAGE_NAME:-${{ env.SIMAGE_NAME_DEFAULT }}}" >> $GITHUB_ENV
 
       - name: Extract metadata (tags, labels) for Docker
         id: meta
